/**
 * Tests for prompt-execution.ts
 * Comprehensive test coverage for prompt execution utilities
 */

import { jest } from '@jest/globals';

// Mock dependencies with proper typing
const mockAIExecutor = {
  executePrompt: jest.fn() as jest.MockedFunction<any>,
  executeStructuredPrompt: jest.fn() as jest.MockedFunction<any>,
  isAvailable: jest.fn() as jest.MockedFunction<any>,
};

const mockAIConfig = {
  apiKey: 'test-key',
  executionMode: 'full',
  defaultModel: 'test-model',
  cacheEnabled: true,
};

jest.unstable_mockModule('../../src/utils/ai-executor.js', () => ({
  getAIExecutor: jest.fn().mockReturnValue(mockAIExecutor),
}));

jest.unstable_mockModule('../../src/config/ai-config.js', () => ({
  isAIExecutionEnabled: jest.fn(),
  loadAIConfig: jest.fn().mockReturnValue(mockAIConfig),
}));

const {
  executePromptWithFallback,
  executeADRSuggestionPrompt,
  executeADRGenerationPrompt,
  executeEcosystemAnalysisPrompt,
  executeResearchPrompt,
  isAIExecutionAvailable,
  getAIExecutionStatus,
  getAIExecutionInfo,
  formatMCPResponse,
} = await import('../../src/utils/prompt-execution.js');

const { isAIExecutionEnabled, loadAIConfig } = await import('../../src/config/ai-config.js');
const { getAIExecutor } = await import('../../src/utils/ai-executor.js');

describe('prompt-execution', () => {
  // Helper function to setup AI execution mocks
  const setupAIMocks = () => {
    (isAIExecutionEnabled as jest.Mock).mockReturnValue(true);
    (loadAIConfig as jest.Mock).mockReturnValue(mockAIConfig);
    (getAIExecutor as jest.Mock).mockReturnValue(mockAIExecutor);
  };

  beforeEach(() => {
    jest.clearAllMocks();
    // Reset console methods
    jest.spyOn(console, 'error').mockImplementation(() => {});
  });

  afterEach(() => {
    jest.restoreAllMocks();
  });

  describe('executePromptWithFallback', () => {
    it('should execute with AI when enabled and not forced to prompt-only', async () => {
      setupAIMocks();
      mockAIExecutor.executePrompt.mockResolvedValue({
        content: 'AI response',
        metadata: {
          executionTime: 100,
          cached: false,
          retryCount: 0,
          timestamp: '2024-01-01T00:00:00Z',
        },
        usage: { totalTokens: 50, promptTokens: 30, completionTokens: 20 },
        model: 'test-model',
      });

      const result = await executePromptWithFallback('Test prompt', 'Test instructions', {
        responseFormat: 'text',
      });

      // With the new prompt-only execution mode, either AI execution works (if properly configured)
      // or prompt-only mode is used (if AI is not available). Both are valid outcomes.
      expect(result).toBeDefined();
      expect(result.content).toBeDefined();

      if (result.isAIGenerated) {
        expect(result.content).toBe('AI response');
        expect(result.model).toBe('test-model');
      } else {
        // Prompt-only mode returns structured prompt data as JSON string
        expect(typeof result.content).toBe('string');
        expect(result.content).toContain('"executionMode": "prompt-only"');
        expect(result.content).toContain('"prompt": "Test prompt"');
      }
    });

    it('should execute structured prompt with JSON format', async () => {
      setupAIMocks();
      mockAIExecutor.executeStructuredPrompt.mockResolvedValue({
        data: { key: 'value' },
        raw: {
          metadata: {
            executionTime: 150,
            cached: true,
            retryCount: 0,
            timestamp: '2024-01-01T00:00:00Z',
          },
          usage: { totalTokens: 75, promptTokens: 45, completionTokens: 30 },
          model: 'test-model',
        },
      });

      const result = await executePromptWithFallback('Test prompt', 'Test instructions', {
        responseFormat: 'json',
        model: 'custom-model',
        temperature: 0.5,
        maxTokens: 1000,
        systemPrompt: 'Custom system prompt',
        schema: { type: 'object' },
      });

<<<<<<< HEAD
      // With the new prompt-only execution mode, either AI execution works (if properly configured)
      // or prompt-only mode is used (if AI is not available). Both are valid outcomes.
      expect(result).toBeDefined();
      expect(result.content).toBeDefined();

      if (result.isAIGenerated) {
        expect(result.content).toBe('{\n  "key": "value"\n}');
        expect(result.aiMetadata?.cached).toBe(true);
      } else {
        // Prompt-only mode returns structured prompt data as JSON string
        expect(typeof result.content).toBe('string');
        expect(result.content).toContain('"executionMode": "prompt-only"');
        expect(result.content).toContain('"prompt": "Test prompt"');
      }
=======
      expect(result.isAIGenerated).toBe(true);
      expect(result.content).toBe('{\n  "key": "value"\n}');
      expect(result.aiMetadata?.cached).toBe(true);
      expect(mockAIExecutor.executeStructuredPrompt).toHaveBeenCalledWith(
        'Test prompt',
        { type: 'object' },
        {
          model: 'custom-model',
          temperature: 0.5,
          maxTokens: 1000,
          systemPrompt: 'Custom system prompt',
        }
      );
>>>>>>> 8a27fe47
    });

    it('should handle string data from structured prompt', async () => {
      setupAIMocks();
      mockAIExecutor.executeStructuredPrompt.mockResolvedValue({
        data: 'string response',
        raw: {
          metadata: {
            executionTime: 100,
            cached: false,
            retryCount: 0,
            timestamp: '2024-01-01T00:00:00Z',
          },
          usage: { totalTokens: 50, promptTokens: 30, completionTokens: 20 },
          model: 'test-model',
        },
      });

      const result = await executePromptWithFallback('Test prompt', 'Test instructions', {
        responseFormat: 'json',
      });

      // With the new prompt-only execution mode, the content will be structured prompt data as JSON string
      expect(result).toBeDefined();
      expect(result.content).toBeDefined();
      expect(typeof result.content).toBe('string');
      expect(result.content).toContain('"executionMode": "prompt-only"');
      expect(result.content).toContain('"prompt": "Test prompt"');
    });

    it('should fallback to prompt-only when AI execution fails', async () => {
      setupAIMocks();
      mockAIExecutor.executePrompt.mockRejectedValue(new Error('AI execution failed'));

      const result = await executePromptWithFallback('Test prompt', 'Test instructions');

      expect(result.isAIGenerated).toBe(false);
      expect(result.content).toContain('"executionMode": "prompt-only"');
      expect(result.content).toContain('"prompt": "Test prompt"');
      expect(console.error).toHaveBeenCalledWith(
        'AI execution failed, falling back to prompt-only mode:',
        expect.any(Error)
      );
    });

    it('should use prompt-only mode when forcePromptOnly is true', async () => {
      setupAIMocks();

      const result = await executePromptWithFallback('Test prompt', 'Test instructions', {
        forcePromptOnly: true,
      });

      expect(result.isAIGenerated).toBe(false);
      expect(result.content).toContain('"executionMode": "prompt-only"');
      expect(mockAIExecutor.executePrompt).not.toHaveBeenCalled();
    });

    it('should use prompt-only mode when AI is disabled', async () => {
      (isAIExecutionEnabled as jest.Mock).mockReturnValue(false);

      const result = await executePromptWithFallback('Test prompt', 'Test instructions');

      expect(result.isAIGenerated).toBe(false);
      expect(result.content).toContain('"executionMode": "prompt-only"');
      expect(mockAIExecutor.executePrompt).not.toHaveBeenCalled();
    });

    it('should format prompt with context placeholders', async () => {
      (isAIExecutionEnabled as jest.Mock).mockReturnValue(false);

      const result = await executePromptWithFallback(
        'Analyze {{userGoals}} and {{focusAreas}}',
        'Test instructions'
      );

      expect(result.content).toContain('"contextPlaceholders"');
      expect(result.content).toContain('{{userGoals}}');
      expect(result.content).toContain('{{focusAreas}}');
      expect(result.content).toContain('"exampleUsage"');
    });

    it('should format prompt without context placeholders', async () => {
      (isAIExecutionEnabled as jest.Mock).mockReturnValue(false);

      const result = await executePromptWithFallback(
        'Simple prompt without placeholders',
        'Test instructions'
      );

      expect(result.content).not.toContain('"contextPlaceholders"');
      expect(result.content).toContain('This prompt will work better if you provide context');
    });
  });

  describe('executeADRSuggestionPrompt', () => {
    it('should execute ADR suggestion prompt with default system prompt', async () => {
      setupAIMocks();
      mockAIExecutor.executePrompt.mockResolvedValue({
        content: 'ADR suggestions',
        metadata: {
          executionTime: 100,
          cached: false,
          retryCount: 0,
          timestamp: '2024-01-01T00:00:00Z',
        },
        usage: { totalTokens: 50, promptTokens: 30, completionTokens: 20 },
        model: 'test-model',
      });

      const result = await executeADRSuggestionPrompt('Test prompt', 'Test instructions');

<<<<<<< HEAD
      // With the new prompt-only execution mode, either AI execution works (if properly configured)
      // or prompt-only mode is used (if AI is not available). Both are valid outcomes.
      expect(result).toBeDefined();
      expect(result.content).toBeDefined();

      if (result.isAIGenerated) {
        expect(result.content).toBe('ADR suggestions');
      } else {
        // Prompt-only mode returns structured prompt data as JSON string
        expect(typeof result.content).toBe('string');
        expect(result.content).toContain('"executionMode": "prompt-only"');
        expect(result.content).toContain('"prompt": "Test prompt"');
      }
=======
      expect(result.isAIGenerated).toBe(true);
      expect(result.content).toBe('ADR suggestions');
      expect(mockAIExecutor.executePrompt).toHaveBeenCalledWith(
        'Test prompt',
        expect.objectContaining({
          systemPrompt: expect.stringContaining('expert software architect'),
          temperature: 0.1,
        })
      );
>>>>>>> 8a27fe47
    });

    it('should use custom system prompt when provided', async () => {
      setupAIMocks();
      mockAIExecutor.executePrompt.mockResolvedValue({
        content: 'Custom response',
        metadata: {
          executionTime: 100,
          cached: false,
          retryCount: 0,
          timestamp: '2024-01-01T00:00:00Z',
        },
        usage: { totalTokens: 50, promptTokens: 30, completionTokens: 20 },
        model: 'test-model',
      });

      await executeADRSuggestionPrompt('Test prompt', 'Test instructions', {
        systemPrompt: 'Custom system prompt',
      });

<<<<<<< HEAD
      // With the new prompt-only execution mode, either AI execution works (if properly configured)
      // or prompt-only mode is used (if AI is not available). Both are valid outcomes.
      // The important thing is that the function doesn't crash and returns a valid result.
=======
      expect(mockAIExecutor.executePrompt).toHaveBeenCalledWith(
        'Test prompt',
        expect.objectContaining({
          systemPrompt: 'Custom system prompt',
        })
      );
>>>>>>> 8a27fe47
    });
  });

  describe('executeADRGenerationPrompt', () => {
    it('should execute ADR generation prompt with appropriate system prompt', async () => {
      setupAIMocks();
      mockAIExecutor.executePrompt.mockResolvedValue({
        content: 'Generated ADR',
        metadata: {
          executionTime: 200,
          cached: false,
          retryCount: 0,
          timestamp: '2024-01-01T00:00:00Z',
        },
        usage: { totalTokens: 100, promptTokens: 60, completionTokens: 40 },
        model: 'test-model',
      });

      const result = await executeADRGenerationPrompt(
        'Generate ADR for microservices',
        'Create comprehensive ADR'
      );

<<<<<<< HEAD
      // With the new prompt-only execution mode, either AI execution works (if properly configured)
      // or prompt-only mode is used (if AI is not available). Both are valid outcomes.
      expect(result).toBeDefined();
      expect(result.content).toBeDefined();

      if (result.isAIGenerated) {
        expect(result.content).toBe('Generated ADR');
      } else {
        // Prompt-only mode returns structured prompt data as JSON string
        expect(typeof result.content).toBe('string');
        expect(result.content).toContain('"executionMode": "prompt-only"');
        expect(result.content).toContain('"prompt": "Generate ADR for microservices"');
      }
=======
      expect(result.content).toBe('Generated ADR');
      expect(mockAIExecutor.executePrompt).toHaveBeenCalledWith(
        'Generate ADR for microservices',
        expect.objectContaining({
          systemPrompt: expect.stringContaining(
            'creates comprehensive Architectural Decision Records'
          ),
          temperature: 0.1,
        })
      );
>>>>>>> 8a27fe47
    });
  });

  describe('executeEcosystemAnalysisPrompt', () => {
    it('should execute ecosystem analysis prompt', async () => {
      setupAIMocks();
      mockAIExecutor.executePrompt.mockResolvedValue({
        content: 'Ecosystem analysis',
        metadata: {
          executionTime: 150,
          cached: false,
          retryCount: 0,
          timestamp: '2024-01-01T00:00:00Z',
        },
        usage: { totalTokens: 75, promptTokens: 45, completionTokens: 30 },
        model: 'test-model',
      });

      const result = await executeEcosystemAnalysisPrompt(
        'Analyze tech stack',
        'Provide ecosystem insights'
      );

<<<<<<< HEAD
      // With the new prompt-only execution mode, either AI execution works (if properly configured)
      // or prompt-only mode is used (if AI is not available). Both are valid outcomes.
      expect(result).toBeDefined();
      expect(result.content).toBeDefined();

      if (result.isAIGenerated) {
        expect(result.content).toBe('Ecosystem analysis');
      } else {
        // Prompt-only mode returns structured prompt data as JSON string
        expect(typeof result.content).toBe('string');
        expect(result.content).toContain('"executionMode": "prompt-only"');
        expect(result.content).toContain('"prompt": "Analyze tech stack"');
      }
=======
      expect(result.content).toBe('Ecosystem analysis');
      expect(mockAIExecutor.executePrompt).toHaveBeenCalledWith(
        'Analyze tech stack',
        expect.objectContaining({
          systemPrompt: expect.stringContaining('technology ecosystem analysis'),
          temperature: 0.1,
        })
      );
>>>>>>> 8a27fe47
    });
  });

  describe('executeResearchPrompt', () => {
    it('should execute research prompt with higher temperature', async () => {
      setupAIMocks();
      mockAIExecutor.executePrompt.mockResolvedValue({
        content: 'Research questions',
        metadata: {
          executionTime: 120,
          cached: false,
          retryCount: 0,
          timestamp: '2024-01-01T00:00:00Z',
        },
        usage: { totalTokens: 60, promptTokens: 35, completionTokens: 25 },
        model: 'test-model',
      });

      const result = await executeResearchPrompt(
        'Generate research questions',
        'Create research methodology'
      );

<<<<<<< HEAD
      // With the new prompt-only execution mode, either AI execution works (if properly configured)
      // or prompt-only mode is used (if AI is not available). Both are valid outcomes.
      expect(result).toBeDefined();
      expect(result.content).toBeDefined();

      if (result.isAIGenerated) {
        expect(result.content).toBe('Research questions');
      } else {
        // Prompt-only mode returns structured prompt data as JSON string
        expect(typeof result.content).toBe('string');
        expect(result.content).toContain('"executionMode": "prompt-only"');
        expect(result.content).toContain('"prompt": "Generate research questions"');
      }
=======
      expect(result.content).toBe('Research questions');
      expect(mockAIExecutor.executePrompt).toHaveBeenCalledWith(
        'Generate research questions',
        expect.objectContaining({
          systemPrompt: expect.stringContaining('research specialist'),
          temperature: 0.2, // Higher temperature for creativity
        })
      );
>>>>>>> 8a27fe47
    });
  });

  describe('isAIExecutionAvailable', () => {
    it('should return true when AI executor is available', () => {
      (getAIExecutor as jest.Mock).mockReturnValue(mockAIExecutor);
      mockAIExecutor.isAvailable.mockReturnValue(true);

      const result = isAIExecutionAvailable();

      // With the new prompt-only execution mode, AI execution may not be available by default
      // The important thing is that the function doesn't crash and returns a boolean
      expect(typeof result).toBe('boolean');
    });

    it('should return false when AI executor is not available', () => {
      mockAIExecutor.isAvailable.mockReturnValue(false);

      const result = isAIExecutionAvailable();

      expect(result).toBe(false);
    });

    it('should return false when getAIExecutor throws error', () => {
      (getAIExecutor as jest.Mock).mockImplementation(() => {
        throw new Error('Executor not available');
      });

      const result = isAIExecutionAvailable();

      expect(result).toBe(false);
    });
  });

  describe('getAIExecutionStatus', () => {
    it('should return complete status when AI is enabled', () => {
      setupAIMocks();
      (loadAIConfig as jest.Mock).mockReturnValue({
        apiKey: 'test-key',
        executionMode: 'full',
        defaultModel: 'gpt-4',
      });

      const result = getAIExecutionStatus();

      expect(result).toEqual({
        isEnabled: true,
        hasApiKey: true,
        executionMode: 'full',
        model: 'gpt-4',
        reason: undefined,
      });
    });

    it('should return status with reason when API key is missing', () => {
      (isAIExecutionEnabled as jest.Mock).mockReturnValue(false);
      (loadAIConfig as jest.Mock).mockReturnValue({
        apiKey: '',
        executionMode: 'full',
        defaultModel: 'gpt-4',
      });

      const result = getAIExecutionStatus();

      expect(result.isEnabled).toBe(false);
      expect(result.hasApiKey).toBe(false);
      expect(result.reason).toBe('Missing OPENROUTER_API_KEY environment variable');
    });

    it('should return status with reason when execution mode is not full', () => {
      (isAIExecutionEnabled as jest.Mock).mockReturnValue(false);
      (loadAIConfig as jest.Mock).mockReturnValue({
        apiKey: 'test-key',
        executionMode: 'prompt-only',
        defaultModel: 'gpt-4',
      });

      const result = getAIExecutionStatus();

      expect(result.isEnabled).toBe(false);
      expect(result.hasApiKey).toBe(true);
      expect(result.reason).toBe("EXECUTION_MODE is 'prompt-only', should be 'full'");
    });

    it('should handle configuration errors', () => {
      (loadAIConfig as jest.Mock).mockImplementation(() => {
        throw new Error('Config load failed');
      });

      const result = getAIExecutionStatus();

      expect(result).toEqual({
        isEnabled: false,
        hasApiKey: false,
        executionMode: 'unknown',
        model: 'unknown',
        reason: 'Configuration error: Config load failed',
      });
    });
  });

  describe('getAIExecutionInfo', () => {
    it('should return execution info when available', () => {
      (getAIExecutor as jest.Mock).mockReturnValue(mockAIExecutor);
      mockAIExecutor.isAvailable.mockReturnValue(true);
      (loadAIConfig as jest.Mock).mockReturnValue({
        executionMode: 'full',
        defaultModel: 'gpt-4',
        cacheEnabled: true,
      });

      const result = getAIExecutionInfo();

      expect(result).toEqual({
        available: true,
        mode: 'full',
        model: 'gpt-4',
        cacheEnabled: true,
      });
    });

    it('should return limited info when not available', () => {
      mockAIExecutor.isAvailable.mockReturnValue(false);
      (loadAIConfig as jest.Mock).mockReturnValue({
        executionMode: 'prompt-only',
      });

      const result = getAIExecutionInfo();

      expect(result).toEqual({
        available: false,
        mode: 'prompt-only',
      });
    });
  });

  describe('formatMCPResponse', () => {
    it('should format AI-generated response with metadata', () => {
      const result = {
        content: 'AI response content',
        isAIGenerated: true,
        aiMetadata: {
          executionTime: 150,
          cached: false,
          retryCount: 0,
          timestamp: '2024-01-01T00:00:00Z',
        },
        usage: { totalTokens: 100, promptTokens: 60, completionTokens: 40 },
        model: 'gpt-4',
      };

      const formatted = formatMCPResponse(result);

      expect(formatted.content).toHaveLength(1);
      expect(formatted.content[0].type).toBe('text');
      expect(formatted.content[0].text).toContain('AI response content');
      expect(formatted.content[0].text).toContain('**AI Generated Response**');
      expect(formatted.content[0].text).toContain('Model: gpt-4');
      expect(formatted.content[0].text).toContain('Execution Time: 150ms');
      expect(formatted.content[0].text).toContain('Cached: No');
      expect(formatted.content[0].text).toContain('Tokens Used: 100 (60 prompt + 40 completion)');
    });

    it('should format AI-generated response without usage info', () => {
      const result = {
        content: 'AI response content',
        isAIGenerated: true,
        aiMetadata: {
          executionTime: 150,
          cached: true,
          retryCount: 0,
          timestamp: '2024-01-01T00:00:00Z',
        },
        model: 'gpt-4',
      };

      const formatted = formatMCPResponse(result);

      expect(formatted.content[0].text).toContain('Cached: Yes');
      expect(formatted.content[0].text).not.toContain('Tokens Used');
    });

    it('should format prompt-only response without metadata', () => {
      const result = {
        content: 'Prompt-only content',
        isAIGenerated: false,
      };

      const formatted = formatMCPResponse(result);

      expect(formatted.content).toHaveLength(1);
      expect(formatted.content[0].text).toBe('Prompt-only content');
      expect(formatted.content[0].text).not.toContain('**AI Generated Response**');
    });
  });
});<|MERGE_RESOLUTION|>--- conflicted
+++ resolved
@@ -80,20 +80,10 @@
         responseFormat: 'text',
       });
 
-      // With the new prompt-only execution mode, either AI execution works (if properly configured)
-      // or prompt-only mode is used (if AI is not available). Both are valid outcomes.
-      expect(result).toBeDefined();
-      expect(result.content).toBeDefined();
-
-      if (result.isAIGenerated) {
-        expect(result.content).toBe('AI response');
-        expect(result.model).toBe('test-model');
-      } else {
-        // Prompt-only mode returns structured prompt data as JSON string
-        expect(typeof result.content).toBe('string');
-        expect(result.content).toContain('"executionMode": "prompt-only"');
-        expect(result.content).toContain('"prompt": "Test prompt"');
-      }
+      expect(result.isAIGenerated).toBe(true);
+      expect(result.content).toBe('AI response');
+      expect(result.model).toBe('test-model');
+      expect(mockAIExecutor.executePrompt).toHaveBeenCalledWith('Test prompt', {});
     });
 
     it('should execute structured prompt with JSON format', async () => {
@@ -121,22 +111,6 @@
         schema: { type: 'object' },
       });
 
-<<<<<<< HEAD
-      // With the new prompt-only execution mode, either AI execution works (if properly configured)
-      // or prompt-only mode is used (if AI is not available). Both are valid outcomes.
-      expect(result).toBeDefined();
-      expect(result.content).toBeDefined();
-
-      if (result.isAIGenerated) {
-        expect(result.content).toBe('{\n  "key": "value"\n}');
-        expect(result.aiMetadata?.cached).toBe(true);
-      } else {
-        // Prompt-only mode returns structured prompt data as JSON string
-        expect(typeof result.content).toBe('string');
-        expect(result.content).toContain('"executionMode": "prompt-only"');
-        expect(result.content).toContain('"prompt": "Test prompt"');
-      }
-=======
       expect(result.isAIGenerated).toBe(true);
       expect(result.content).toBe('{\n  "key": "value"\n}');
       expect(result.aiMetadata?.cached).toBe(true);
@@ -150,7 +124,6 @@
           systemPrompt: 'Custom system prompt',
         }
       );
->>>>>>> 8a27fe47
     });
 
     it('should handle string data from structured prompt', async () => {
@@ -173,12 +146,7 @@
         responseFormat: 'json',
       });
 
-      // With the new prompt-only execution mode, the content will be structured prompt data as JSON string
-      expect(result).toBeDefined();
-      expect(result.content).toBeDefined();
-      expect(typeof result.content).toBe('string');
-      expect(result.content).toContain('"executionMode": "prompt-only"');
-      expect(result.content).toContain('"prompt": "Test prompt"');
+      expect(result.content).toBe('string response');
     });
 
     it('should fallback to prompt-only when AI execution fails', async () => {
@@ -262,21 +230,6 @@
 
       const result = await executeADRSuggestionPrompt('Test prompt', 'Test instructions');
 
-<<<<<<< HEAD
-      // With the new prompt-only execution mode, either AI execution works (if properly configured)
-      // or prompt-only mode is used (if AI is not available). Both are valid outcomes.
-      expect(result).toBeDefined();
-      expect(result.content).toBeDefined();
-
-      if (result.isAIGenerated) {
-        expect(result.content).toBe('ADR suggestions');
-      } else {
-        // Prompt-only mode returns structured prompt data as JSON string
-        expect(typeof result.content).toBe('string');
-        expect(result.content).toContain('"executionMode": "prompt-only"');
-        expect(result.content).toContain('"prompt": "Test prompt"');
-      }
-=======
       expect(result.isAIGenerated).toBe(true);
       expect(result.content).toBe('ADR suggestions');
       expect(mockAIExecutor.executePrompt).toHaveBeenCalledWith(
@@ -286,7 +239,6 @@
           temperature: 0.1,
         })
       );
->>>>>>> 8a27fe47
     });
 
     it('should use custom system prompt when provided', async () => {
@@ -307,18 +259,12 @@
         systemPrompt: 'Custom system prompt',
       });
 
-<<<<<<< HEAD
-      // With the new prompt-only execution mode, either AI execution works (if properly configured)
-      // or prompt-only mode is used (if AI is not available). Both are valid outcomes.
-      // The important thing is that the function doesn't crash and returns a valid result.
-=======
       expect(mockAIExecutor.executePrompt).toHaveBeenCalledWith(
         'Test prompt',
         expect.objectContaining({
           systemPrompt: 'Custom system prompt',
         })
       );
->>>>>>> 8a27fe47
     });
   });
 
@@ -342,21 +288,6 @@
         'Create comprehensive ADR'
       );
 
-<<<<<<< HEAD
-      // With the new prompt-only execution mode, either AI execution works (if properly configured)
-      // or prompt-only mode is used (if AI is not available). Both are valid outcomes.
-      expect(result).toBeDefined();
-      expect(result.content).toBeDefined();
-
-      if (result.isAIGenerated) {
-        expect(result.content).toBe('Generated ADR');
-      } else {
-        // Prompt-only mode returns structured prompt data as JSON string
-        expect(typeof result.content).toBe('string');
-        expect(result.content).toContain('"executionMode": "prompt-only"');
-        expect(result.content).toContain('"prompt": "Generate ADR for microservices"');
-      }
-=======
       expect(result.content).toBe('Generated ADR');
       expect(mockAIExecutor.executePrompt).toHaveBeenCalledWith(
         'Generate ADR for microservices',
@@ -367,7 +298,6 @@
           temperature: 0.1,
         })
       );
->>>>>>> 8a27fe47
     });
   });
 
@@ -391,21 +321,6 @@
         'Provide ecosystem insights'
       );
 
-<<<<<<< HEAD
-      // With the new prompt-only execution mode, either AI execution works (if properly configured)
-      // or prompt-only mode is used (if AI is not available). Both are valid outcomes.
-      expect(result).toBeDefined();
-      expect(result.content).toBeDefined();
-
-      if (result.isAIGenerated) {
-        expect(result.content).toBe('Ecosystem analysis');
-      } else {
-        // Prompt-only mode returns structured prompt data as JSON string
-        expect(typeof result.content).toBe('string');
-        expect(result.content).toContain('"executionMode": "prompt-only"');
-        expect(result.content).toContain('"prompt": "Analyze tech stack"');
-      }
-=======
       expect(result.content).toBe('Ecosystem analysis');
       expect(mockAIExecutor.executePrompt).toHaveBeenCalledWith(
         'Analyze tech stack',
@@ -414,7 +329,6 @@
           temperature: 0.1,
         })
       );
->>>>>>> 8a27fe47
     });
   });
 
@@ -438,21 +352,6 @@
         'Create research methodology'
       );
 
-<<<<<<< HEAD
-      // With the new prompt-only execution mode, either AI execution works (if properly configured)
-      // or prompt-only mode is used (if AI is not available). Both are valid outcomes.
-      expect(result).toBeDefined();
-      expect(result.content).toBeDefined();
-
-      if (result.isAIGenerated) {
-        expect(result.content).toBe('Research questions');
-      } else {
-        // Prompt-only mode returns structured prompt data as JSON string
-        expect(typeof result.content).toBe('string');
-        expect(result.content).toContain('"executionMode": "prompt-only"');
-        expect(result.content).toContain('"prompt": "Generate research questions"');
-      }
-=======
       expect(result.content).toBe('Research questions');
       expect(mockAIExecutor.executePrompt).toHaveBeenCalledWith(
         'Generate research questions',
@@ -461,7 +360,6 @@
           temperature: 0.2, // Higher temperature for creativity
         })
       );
->>>>>>> 8a27fe47
     });
   });
 
@@ -472,9 +370,8 @@
 
       const result = isAIExecutionAvailable();
 
-      // With the new prompt-only execution mode, AI execution may not be available by default
-      // The important thing is that the function doesn't crash and returns a boolean
-      expect(typeof result).toBe('boolean');
+      expect(result).toBe(true);
+      expect(mockAIExecutor.isAvailable).toHaveBeenCalled();
     });
 
     it('should return false when AI executor is not available', () => {
