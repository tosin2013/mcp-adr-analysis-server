--- conflicted
+++ resolved
@@ -19,10 +19,7 @@
 const mockFs = {
   readFileSync: jest.fn(),
   writeFileSync: jest.fn(),
-<<<<<<< HEAD
-=======
   existsSync: jest.fn(() => true),
->>>>>>> 6d60e4bc
 };
 
 jest.unstable_mockModule('fs', () => mockFs);
