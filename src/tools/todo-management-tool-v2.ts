--- conflicted
+++ resolved
@@ -24,48 +24,30 @@
 import { TodoManagerError } from '../types/enhanced-errors.js';
 import { TodoJsonManager } from '../utils/todo-json-manager.js';
 import { KnowledgeGraphManager } from '../utils/knowledge-graph-manager.js';
-<<<<<<< HEAD
 import { TodoJsonData } from '../types/todo-json-schemas.js';
+import { TaskIdResolver } from '../utils/task-id-resolver.js';
+import { TaskSearchEngine, SearchResult } from '../utils/task-search-engine.js';
+import { TodoValidator } from '../utils/todo-validation.js';
 
 /**
  * Helper function to load todo data with retry mechanism to handle batching delays
  */
-async function loadTodoDataWithRetry(todoManager: TodoJsonManager, maxRetries: number = 3): Promise<TodoJsonData> {
+async function loadTodoDataWithRetry(
+  todoManager: TodoJsonManager,
+  maxRetries: number = 3
+): Promise<TodoJsonData> {
   let data = await todoManager.loadTodoData();
   let retryCount = 0;
-  
+
   // If data is empty, retry to handle batching delays
   while (Object.keys(data.tasks).length === 0 && retryCount < maxRetries) {
     await new Promise(resolve => setTimeout(resolve, 50 * (retryCount + 1)));
     data = await todoManager.loadTodoData();
     retryCount++;
   }
-  
+
   return data;
 }
-
-/**
- * Helper function to load todo data and check for a specific task with retry
- */
-async function loadTodoDataAndCheckTask(todoManager: TodoJsonManager, taskId: string, maxRetries: number = 3): Promise<TodoJsonData> {
-  let data = await todoManager.loadTodoData();
-  let retryCount = 0;
-  
-  // If task not found, retry to handle batching delays
-  while (!data.tasks[taskId] && retryCount < maxRetries) {
-    // Wait longer than the batching timeout (100ms) with increasing delay
-    await new Promise(resolve => setTimeout(resolve, 50 * (retryCount + 1)));
-    data = await todoManager.loadTodoData();
-    retryCount++;
-  }
-  
-  return data;
-}
-=======
-import { TaskIdResolver } from '../utils/task-id-resolver.js';
-import { TaskSearchEngine, SearchResult } from '../utils/task-search-engine.js';
-import { TodoValidator } from '../utils/todo-validation.js';
->>>>>>> 0a5ebf35
 
 // Task operations schema
 const CreateTaskSchema = z.object({
@@ -89,21 +71,6 @@
   operation: z.literal('update_task'),
   projectPath: z.string().describe('Project root path'),
   taskId: z.string().describe('Task ID to update'),
-<<<<<<< HEAD
-  updates: z.object({
-    title: z.string().optional(),
-    description: z.string().optional(),
-    status: z.enum(['pending', 'in_progress', 'completed', 'blocked', 'cancelled']).optional(),
-    priority: z.enum(['low', 'medium', 'high', 'critical']).optional(),
-    assignee: z.string().optional(),
-    dueDate: z.string().optional(),
-    progressPercentage: z.number().min(0).max(100).optional(),
-    notes: z.string().optional(),
-    tags: z.array(z.string()).optional(),
-    dependencies: z.array(z.string()).optional()
-  }).describe('Fields to update'),
-  reason: z.string().optional().describe('Reason for update (for changelog) - defaults to "Task updated"')
-=======
   updates: z
     .object({
       title: z.string().optional(),
@@ -115,13 +82,13 @@
       progressPercentage: z.number().min(0).max(100).optional(),
       notes: z.string().optional(),
       tags: z.array(z.string()).optional(),
+      dependencies: z.array(z.string()).optional(),
     })
     .describe('Fields to update'),
   reason: z
     .string()
     .optional()
     .describe('Reason for update (for changelog) - defaults to "Task updated"'),
->>>>>>> 0a5ebf35
 });
 
 const BulkUpdateSchema = z.object({
@@ -314,7 +281,7 @@
   context?: { operation?: string }
 ): Promise<{ success: boolean; taskId?: string; error?: string; suggestions?: string[] }> {
   const resolver = new TaskIdResolver();
-  const data = await todoManager.loadTodoData();
+  const data = await loadTodoDataWithRetry(todoManager);
 
   const resolution = resolver.resolveTaskId(inputId, data.tasks);
 
@@ -454,49 +421,6 @@
       }
 
       case 'update_task': {
-<<<<<<< HEAD
-        // Validate task ID format first
-        let taskId = validatedArgs.taskId;
-        
-        // Check for valid task ID format - accept any non-empty string
-        if (!taskId || taskId.trim().length === 0) {
-          throw TodoManagerError.invalidTaskId(taskId);
-        }
-        
-        // Support for UUID format or simple string IDs for backwards compatibility
-        const uuidPattern = /^[0-9a-f]{8}(?:-[0-9a-f]{4}){3}-[0-9a-f]{12}$/i;
-        const partialUuidPattern = /^[0-9a-f]{8,}$/i;
-        const isUuidLike = uuidPattern.test(taskId) || partialUuidPattern.test(taskId);
-        
-        // If taskId looks like a partial UUID ID, try to find the full ID
-        if (isUuidLike && taskId.length < 36) {
-          const data = await loadTodoDataWithRetry(todoManager);
-          const tasks = Object.values(data.tasks);
-          const matchingTasks = tasks.filter(task => task.id.startsWith(taskId.toLowerCase()));
-          
-          if (matchingTasks.length === 0) {
-            throw TodoManagerError.taskNotFound(taskId);
-          } else if (matchingTasks.length > 1) {
-            const taskList = matchingTasks.map(task => 
-              `- **${task.title}** (ID: \`${task.id}\`)`
-            ).join('\n');
-            
-            return {
-              content: [{
-                type: 'text',
-                text: `❌ Multiple tasks found with ID starting with "${taskId}"\n\n**Matching tasks:**\n${taskList}\n\n**Please use a more specific ID or the full UUID.**`
-              }]
-            };
-          }
-          
-          taskId = matchingTasks[0]!.id;
-        } else {
-          // For full UUID, verify it exists
-          const data = await loadTodoDataWithRetry(todoManager);
-          if (!data.tasks[taskId]) {
-            throw TodoManagerError.taskNotFound(taskId);
-          }
-=======
         // Use enhanced task ID resolution
         const idResolution = await resolveTaskId(validatedArgs.taskId, todoManager, {
           operation: 'update task',
@@ -523,24 +447,10 @@
         const updateValidationResult = TodoValidator.validateUpdateTask(validatedArgs.updates);
         if (!updateValidationResult.isValid && updateValidationResult.error) {
           throw updateValidationResult.error;
->>>>>>> 0a5ebf35
         }
 
         // Filter out undefined values
         const cleanUpdates: any = {};
-<<<<<<< HEAD
-        if (validatedArgs.updates.title !== undefined) cleanUpdates.title = validatedArgs.updates.title;
-        if (validatedArgs.updates.description !== undefined) cleanUpdates.description = validatedArgs.updates.description;
-        if (validatedArgs.updates.status !== undefined) cleanUpdates.status = validatedArgs.updates.status;
-        if (validatedArgs.updates.priority !== undefined) cleanUpdates.priority = validatedArgs.updates.priority;
-        if (validatedArgs.updates.assignee !== undefined) cleanUpdates.assignee = validatedArgs.updates.assignee;
-        if (validatedArgs.updates.dueDate !== undefined) cleanUpdates.dueDate = validatedArgs.updates.dueDate;
-        if (validatedArgs.updates.progressPercentage !== undefined) cleanUpdates.progressPercentage = validatedArgs.updates.progressPercentage;
-        if (validatedArgs.updates.notes !== undefined) cleanUpdates.notes = validatedArgs.updates.notes;
-        if (validatedArgs.updates.tags !== undefined) cleanUpdates.tags = validatedArgs.updates.tags;
-        if (validatedArgs.updates.dependencies !== undefined) cleanUpdates.dependencies = validatedArgs.updates.dependencies;
-        
-=======
         if (validatedArgs.updates.title !== undefined)
           cleanUpdates.title = validatedArgs.updates.title;
         if (validatedArgs.updates.description !== undefined)
@@ -559,8 +469,8 @@
           cleanUpdates.notes = validatedArgs.updates.notes;
         if (validatedArgs.updates.tags !== undefined)
           cleanUpdates.tags = validatedArgs.updates.tags;
-
->>>>>>> 0a5ebf35
+        if (validatedArgs.updates.dependencies !== undefined)
+          cleanUpdates.dependencies = validatedArgs.updates.dependencies;
         await todoManager.updateTask({
           taskId: taskId,
           updates: cleanUpdates,
@@ -1473,15 +1383,6 @@
       }
 
       case 'delete_task': {
-<<<<<<< HEAD
-        const taskId = validatedArgs.taskId;
-        
-        // Load data with retry to handle batching delays
-        const data = await loadTodoDataAndCheckTask(todoManager, taskId);
-        
-        if (!data.tasks[taskId]) {
-          throw new McpAdrError(`Task ${taskId} not found`, 'TASK_NOT_FOUND');
-=======
         // Use enhanced task ID resolution
         const idResolution = await resolveTaskId(validatedArgs.taskId, todoManager, {
           operation: 'delete task',
@@ -1500,7 +1401,6 @@
               },
             ],
           };
->>>>>>> 0a5ebf35
         }
 
         const taskId = idResolution.taskId!;
