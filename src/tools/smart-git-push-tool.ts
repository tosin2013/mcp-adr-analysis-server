--- conflicted
+++ resolved
@@ -157,14 +157,6 @@
           includeAnalysis: true,
         });
 
-<<<<<<< HEAD
-        // TODO: Update deployment readiness score in memory-centric knowledge graph
-        try {
-          // Health scoring moved to memory-centric architecture
-          console.warn(
-            '⚠️ Health scoring moved to memory-centric architecture - update via knowledge graph'
-          );
-=======
         // Update deployment readiness score in health scoring system
         try {
           // ProjectHealthScoring removed - skip health scoring
@@ -172,7 +164,6 @@
             '⚠️ ProjectHealthScoring is deprecated and was removed in memory-centric transformation'
           );
           // Skip health scoring update - ProjectHealthScoring removed
->>>>>>> 8a27fe47
         } catch (healthError) {
           // Silently handle health scoring errors
         }
@@ -385,22 +376,11 @@
       // Update TODO tasks with KG integration
       if (kgAnalysis) {
         try {
-<<<<<<< HEAD
-          const { TodoJsonManager } = await import('../utils/todo-json-manager.js');
-          const todoManager = new TodoJsonManager();
-          await updateTodoTasksFromGitPushWithKG(
-            todoManager,
-            stagedFiles,
-            kgAnalysis,
-            releaseReadinessResult
-          );
-=======
           // TodoJsonManager removed - skipping todo validation
           console.warn(
             '⚠️ TodoJsonManager is deprecated and was removed in memory-centric transformation'
           );
           // Skip todo task update - TodoJsonManager removed
->>>>>>> 8a27fe47
         } catch (todoError) {
           console.error('Error updating TODO tasks with KG:', todoError);
         }
@@ -982,18 +962,6 @@
   stagedFiles: GitFile[]
 ): Promise<KnowledgeGraphAnalysis> {
   const kgManager = new KnowledgeGraphManager();
-<<<<<<< HEAD
-  const { TodoJsonManager } = await import('../utils/todo-json-manager.js');
-  const todoManager = new TodoJsonManager();
-
-  // Load knowledge graph and TODO data
-  const kg = await kgManager.loadKnowledgeGraph();
-  // TODO: Replace with memory-centric task management
-  const todoData = {
-    tasks: {},
-    metadata: { totalTasks: 0, completedTasks: 0, lastUpdated: new Date().toISOString() },
-  };
-=======
   // TodoJsonManager removed - use mcp-shrimp-task-manager for task management
   console.warn('⚠️ TodoJsonManager is deprecated and was removed in memory-centric transformation');
 
@@ -1001,7 +969,6 @@
   const kg = await kgManager.loadKnowledgeGraph();
   // Skip todo data loading - TodoJsonManager removed
   const todoData = { tasks: {}, metadata: { totalTasks: 0, completedTasks: 0 } };
->>>>>>> 8a27fe47
 
   // Get active intents
   const activeIntents = kg.intents.filter(
@@ -1093,13 +1060,8 @@
     });
   }
 
-<<<<<<< HEAD
-  // Check how files relate to TODO tasks (deprecated - using placeholder)
-  const tasks: any[] = []; // TodoJsonManager deprecated, using empty array
-=======
   // Check how files relate to TODO tasks
   const tasks = Object.values(todoData.tasks);
->>>>>>> 8a27fe47
   for (const task of tasks as any[]) {
     const relatedFiles = stagedFiles.filter(file => {
       const fileName = basename(file.path);
@@ -1198,7 +1160,7 @@
   pending: string[];
   blocking: string[];
 }> {
-  const tasks: any[] = []; // TodoJsonManager deprecated, using empty array
+  const tasks = Object.values(todoData.tasks) as any[];
   const completed: string[] = [];
   const pending: string[] = [];
   const blocking: string[] = [];
@@ -1312,137 +1274,4 @@
 
 /**
  * Update TODO tasks based on successful git push with Knowledge Graph integration
-<<<<<<< HEAD
- */
-async function updateTodoTasksFromGitPushWithKG(
-  todoManager: TodoJsonManager,
-  stagedFiles: GitFile[],
-  kgAnalysis: KnowledgeGraphAnalysis,
-  releaseReadinessResult?: any
-): Promise<void> {
-  try {
-    // Create intent for this git push
-    const kgManager = new KnowledgeGraphManager();
-    const intentId = await kgManager.createIntent(
-      `Git push: ${stagedFiles.length} files`,
-      [`Push ${stagedFiles.map(f => f.path).join(', ')}`],
-      'medium'
-    );
-
-    // Record tool execution
-    await kgManager.addToolExecution(
-      intentId,
-      'smart_git_push',
-      {
-        files: stagedFiles.map(f => f.path),
-        branch: 'current',
-        knowledgeGraphAnalysis: true,
-      },
-      {
-        success: true,
-        filesProcessed: stagedFiles.length,
-        architecturalAlignment: kgAnalysis.architecturalAlignment.score,
-      },
-      true,
-      [], // todoTasksCreated
-      kgAnalysis.taskDependencies.completed // todoTasksModified
-    );
-
-    // Update intent status
-    await kgManager.updateIntentStatus(intentId, 'completed');
-
-    // Update TODO tasks
-    await updateTodoTasksFromGitPush(todoManager, stagedFiles, releaseReadinessResult);
-  } catch (error) {
-    console.error('Error updating TODO tasks with KG:', error);
-  }
-}
-
-/**
- * Update TODO tasks based on successful git push
- */
-async function updateTodoTasksFromGitPush(
-  todoManager: TodoJsonManager,
-  stagedFiles: GitFile[],
-  releaseReadinessResult?: any
-): Promise<void> {
-  try {
-    // TODO: Replace with memory-centric task management
-    console.warn(
-      '⚠️ TodoJsonManager was removed - use mcp-shrimp-task-manager for task management'
-    );
-
-    // Placeholder: Task updates would be handled by memory-centric architecture
-    const tasks: any[] = []; // Empty array since TodoJsonManager is deprecated
-
-    // 1. Auto-update tasks based on file changes (placeholder)
-    for (const file of stagedFiles) {
-      // TODO: Implement via memory-centric knowledge graph relationships
-      console.log(`Would update tasks related to file: ${file.path}`);
-    }
-
-    // 2. Create follow-up tasks based on what was pushed
-    const followUpTasks = [];
-
-    // If documentation files were changed, create review tasks
-    const docFiles = stagedFiles.filter(
-      f => f.path.match(/\.(md|txt|rst)$/i) && !f.path.includes('TODO.md')
-    );
-
-    if (docFiles.length > 0) {
-      followUpTasks.push({
-        title: `Review updated documentation`,
-        description: `Review changes to: ${docFiles.map(f => f.path).join(', ')}`,
-        priority: 'medium' as const,
-        category: 'documentation',
-        tags: ['review', 'documentation'],
-      });
-    }
-
-    // If source code was changed, create testing tasks
-    const codeFiles = stagedFiles.filter(f =>
-      f.path.match(/\.(ts|js|py|java|cs|go|rb|php|swift|kt|rs|cpp|c|h)$/i)
-    );
-
-    if (codeFiles.length > 0) {
-      followUpTasks.push({
-        title: `Test changes in ${codeFiles.length} code files`,
-        description: `Verify functionality of: ${codeFiles.map(f => f.path).join(', ')}`,
-        priority: 'high' as const,
-        category: 'testing',
-        tags: ['testing', 'verification'],
-      });
-    }
-
-    // If release readiness improved, create release tasks
-    if (releaseReadinessResult?.isReady) {
-      const existingReleaseTasks = tasks.filter(
-        task => task.title.toLowerCase().includes('release') || task.tags?.includes('release')
-      );
-
-      if (existingReleaseTasks.length === 0) {
-        followUpTasks.push({
-          title: `Prepare release - all requirements met`,
-          description: `Project is now release-ready. Create release tag and publish.`,
-          priority: 'critical' as const,
-          category: 'release',
-          tags: ['release', 'deployment'],
-        });
-      }
-    }
-
-    // TODO: Create follow-up tasks via memory-centric architecture
-    for (const taskData of followUpTasks) {
-      console.log(`Would create task: ${taskData.title}`);
-    }
-
-    // TODO: Update task metadata via knowledge graph relationships
-    console.log('Would update task metadata with git information');
-  } catch (error) {
-    // Silently handle errors to avoid breaking git push
-    console.error('Error updating TODO tasks from git push:', error);
-  }
-}
-=======
- */
->>>>>>> 8a27fe47
+ */