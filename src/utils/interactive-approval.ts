--- conflicted
+++ resolved
@@ -573,15 +573,11 @@
 /**
  * Save approval preferences for future use
  */
-export async function saveApprovalPreferences(
+export function saveApprovalPreferences(
   actions: ApprovalAction[],
   configPath: string = '.smartgit-approvals.json'
-): Promise<void> {
+): void {
   try {
-<<<<<<< HEAD
-    const fs = await import('fs');
-=======
->>>>>>> 8a27fe47
     const preferences = {
       timestamp: new Date().toISOString(),
       actions: actions.map(action => ({
@@ -591,11 +587,7 @@
       })),
     };
 
-<<<<<<< HEAD
-    fs.writeFileSync(configPath, JSON.stringify(preferences, null, 2));
-=======
     writeFileSync(configPath, JSON.stringify(preferences, null, 2));
->>>>>>> 8a27fe47
     console.log(`\n💾 Approval preferences saved to ${configPath}`);
   } catch (error) {
     console.log(
