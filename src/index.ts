--- conflicted
+++ resolved
@@ -1391,11 +1391,6 @@
                 path: {
                   type: 'string',
                   description: 'Path to the directory to list',
-<<<<<<< HEAD
-                },
-              },
-              required: ['path'],
-=======
                 },
               },
               required: ['path'],
@@ -1594,7 +1589,6 @@
                 },
               },
               required: ['operation'],
->>>>>>> eacafbee
             },
           },
           {
@@ -2005,13 +1999,6 @@
                 todoPath: {
                   type: 'string',
                   description: 'Path to TODO.md file',
-<<<<<<< HEAD
-                  default: 'TODO.md',
-                },
-                conversationContext: CONVERSATION_CONTEXT_SCHEMA,
-              },
-              required: ['operation'],
-=======
                   default: 'TODO.md',
                 },
                 conversationContext: CONVERSATION_CONTEXT_SCHEMA,
@@ -2162,7 +2149,6 @@
                 },
               },
               required: ['operation', 'projectPath'],
->>>>>>> eacafbee
             },
           },
           {
@@ -2458,163 +2444,6 @@
               required: ['operation', 'projectPath'],
             },
           },
-<<<<<<< HEAD
-          {
-            name: 'memory_loading',
-            description:
-              'Memory-centric architecture system for loading, exploring, and managing memory entities transformed from ADRs and project knowledge',
-            inputSchema: {
-              type: 'object',
-              properties: {
-                action: {
-                  type: 'string',
-                  enum: [
-                    'load_adrs',
-                    'query_entities',
-                    'get_entity',
-                    'find_related',
-                    'get_intelligence',
-                    'create_snapshot',
-                  ],
-                  default: 'query_entities',
-                  description: 'Memory system action to perform',
-                },
-                query: {
-                  type: 'object',
-                  description: 'Query parameters for entity search',
-                  properties: {
-                    entityTypes: {
-                      type: 'array',
-                      items: {
-                        type: 'string',
-                        enum: [
-                          'architectural_decision',
-                          'code_component',
-                          'business_requirement',
-                          'technical_constraint',
-                          'quality_concern',
-                          'implementation_pattern',
-                          'environmental_factor',
-                          'stakeholder_input',
-                          'knowledge_artifact',
-                          'decision_context',
-                        ],
-                      },
-                      description: 'Types of memory entities to filter',
-                    },
-                    tags: {
-                      type: 'array',
-                      items: { type: 'string' },
-                      description: 'Tags to filter by',
-                    },
-                    textQuery: {
-                      type: 'string',
-                      description: 'Text search query across titles and descriptions',
-                    },
-                    relationshipTypes: {
-                      type: 'array',
-                      items: {
-                        type: 'string',
-                        enum: [
-                          'depends_on',
-                          'influences',
-                          'conflicts_with',
-                          'implements',
-                          'supersedes',
-                          'relates_to',
-                          'originated_from',
-                          'impacts',
-                          'constrains',
-                        ],
-                      },
-                      description: 'Relationship types to include',
-                    },
-                    confidenceThreshold: {
-                      type: 'number',
-                      minimum: 0,
-                      maximum: 1,
-                      description: 'Minimum confidence level (0.0-1.0)',
-                    },
-                    relevanceThreshold: {
-                      type: 'number',
-                      minimum: 0,
-                      maximum: 1,
-                      description: 'Minimum relevance score (0.0-1.0)',
-                    },
-                    timeRange: {
-                      type: 'object',
-                      properties: {
-                        from: { type: 'string', description: 'Start date (ISO format)' },
-                        to: { type: 'string', description: 'End date (ISO format)' },
-                      },
-                      description: 'Time range filter',
-                    },
-                    contextFilters: {
-                      type: 'object',
-                      properties: {
-                        projectPhase: { type: 'string', description: 'Project phase filter' },
-                        businessDomain: { type: 'string', description: 'Business domain filter' },
-                        technicalStack: {
-                          type: 'array',
-                          items: { type: 'string' },
-                          description: 'Technical stack filter',
-                        },
-                        environmentalFactors: {
-                          type: 'array',
-                          items: { type: 'string' },
-                          description: 'Environmental factors filter',
-                        },
-                      },
-                      description: 'Context-based filters',
-                    },
-                    limit: {
-                      type: 'number',
-                      minimum: 1,
-                      maximum: 100,
-                      description: 'Maximum number of results',
-                    },
-                    sortBy: {
-                      type: 'string',
-                      enum: ['relevance', 'confidence', 'lastModified', 'created', 'accessCount'],
-                      default: 'relevance',
-                      description: 'Sort order for results',
-                    },
-                    includeRelated: {
-                      type: 'boolean',
-                      default: false,
-                      description: 'Include related entities and relationships',
-                    },
-                    relationshipDepth: {
-                      type: 'number',
-                      minimum: 1,
-                      maximum: 5,
-                      default: 2,
-                      description: 'Maximum relationship depth to traverse',
-                    },
-                  },
-                },
-                entityId: {
-                  type: 'string',
-                  description:
-                    'Specific entity ID (required for get_entity and find_related actions)',
-                },
-                maxDepth: {
-                  type: 'number',
-                  minimum: 1,
-                  maximum: 5,
-                  default: 2,
-                  description: 'Maximum relationship depth for find_related action',
-                },
-                forceReload: {
-                  type: 'boolean',
-                  default: false,
-                  description: 'Force reload ADRs even if already in memory (for load_adrs action)',
-                },
-              },
-            },
-          },
-=======
->>>>>>> eacafbee
         ],
       };
     });
@@ -2717,6 +2546,9 @@
           case 'list_directory':
             response = await this.listDirectory(args);
             break;
+          case 'manage_todo_json':
+            response = await this.manageTodoJson(args);
+            break;
           case 'generate_deployment_guidance':
             response = await this.generateDeploymentGuidance(args);
             break;
@@ -2729,14 +2561,14 @@
           case 'troubleshoot_guided_workflow':
             response = await this.troubleshootGuidedWorkflow(args);
             break;
+          case 'smart_score':
+            response = await this.smartScore(args);
+            break;
           case 'mcp_planning':
             response = await this.mcpPlanning(args);
             break;
           case 'interactive_adr_planning':
             response = await this.interactiveAdrPlanning(args);
-            break;
-          case 'memory_loading':
-            response = await this.memoryLoading(args);
             break;
           default:
             throw new McpAdrError(`Unknown tool: ${name}`, 'UNKNOWN_TOOL');
@@ -4409,15 +4241,12 @@
       includeRules = true,
       ruleSource = 'both',
       preserveExisting = true,
+      forceSyncToMarkdown = false,
       intentId,
-<<<<<<< HEAD
-=======
       createJsonBackup = true,
->>>>>>> eacafbee
     } = args;
     const { getAdrDirectoryPath } = await import('./utils/config.js');
     const path = await import('path');
-    const fs = await import('fs/promises');
 
     // Use absolute ADR path relative to project
     const absoluteAdrPath = args.adrDirectory
@@ -4428,64 +4257,6 @@
     const adrDirectory = args.adrDirectory || this.config.adrDirectory;
 
     this.logger.info(
-<<<<<<< HEAD
-      `Generating simplified TODO for ADRs in: ${absoluteAdrPath} (phase: ${phase})`
-    );
-
-    try {
-      // Simple markdown-based TODO generation (no JSON backend)
-      this.logger.info('Using simplified markdown-based TODO generation');
-
-      // Read ADR files
-      const adrFiles = await fs.readdir(absoluteAdrPath);
-      const adrMarkdownFiles = adrFiles.filter(file => file.endsWith('.md'));
-
-      let todoContent = `# TODO Tasks from ADRs
-
-## Generated Tasks (${new Date().toISOString()})
-
-### Configuration
-- **ADR Directory**: ${adrDirectory}
-- **Scope**: ${scope}
-- **Phase**: ${phase}
-- **Link ADRs**: ${linkAdrs}
-- **Include Rules**: ${includeRules}
-
-### Tasks
-
-`;
-
-      // Generate basic tasks from ADRs
-      for (const adrFile of adrMarkdownFiles) {
-        const adrPath = path.join(absoluteAdrPath, adrFile);
-        const content = await fs.readFile(adrPath, 'utf-8');
-        const title =
-          content
-            .split('\n')
-            .find(line => line.startsWith('#'))
-            ?.replace('#', '')
-            .trim() || adrFile;
-
-        todoContent += `- [ ] **${adrFile}**: Implement ${title}
-  - Review ADR requirements
-  - Create implementation plan
-  - Write tests
-  - Implement solution
-  - Validate against ADR
-
-`;
-      }
-
-      // Write TODO.md
-      const todoPath = path.join(this.config.projectPath, 'TODO.md');
-      if (preserveExisting) {
-        try {
-          await fs.access(todoPath);
-          this.logger.info('TODO.md already exists, preserving existing content');
-        } catch {
-          await fs.writeFile(todoPath, todoContent);
-          this.logger.info('Created new TODO.md file');
-=======
       `Generating JSON-first TODO for ADRs in: ${absoluteAdrPath} (phase: ${phase})`
     );
 
@@ -4493,88 +4264,85 @@
       // Always use JSON-first TODO system
       this.logger.info('Using JSON-first TODO system for ADR task generation');
 
-      const { manageTodoV2 } = await import('./tools/todo-management-tool-v2.js');
+      // TODO: Legacy todo-management-tool-v2 removed in memory-centric transformation
+      // Use mcp-shrimp-task-manager for task management instead
+      this.logger.info('⚠️ todo-management-tool-v2 was removed in memory-centric transformation');
 
       // Optional: Create backup if requested and JSON exists
       if (createJsonBackup) {
         try {
-          await manageTodoV2({
-            operation: 'import_from_markdown',
-            projectPath: this.config.projectPath,
-            mergeStrategy: 'preserve_json',
-            backupExisting: true,
-          });
-          this.logger.info('Created backup of existing JSON TODO data');
+          // TODO: Implement backup functionality with mcp-shrimp-task-manager
+          this.logger.info(
+            'Backup functionality currently unavailable - todo-management-tool-v2 removed'
+          );
         } catch (error) {
           // Continue if backup fails - might be first time setup
           this.logger.debug('No existing JSON data to backup');
->>>>>>> eacafbee
         }
-      } else {
-        await fs.writeFile(todoPath, todoContent);
-        this.logger.info('Created/updated TODO.md file');
       }
-<<<<<<< HEAD
-=======
 
       // Import ADR tasks into JSON system with enhanced parameters
-      const importResult = await manageTodoV2({
-        operation: 'import_adr_tasks',
-        projectPath: this.config.projectPath,
-        adrDirectory: absoluteAdrPath,
-        preserveExisting,
-        autoLinkDependencies: linkAdrs,
-        ...(intentId && { intentId }),
-      });
-
-      // Sync JSON data to markdown with force option
-      await manageTodoV2({
-        operation: 'sync_to_markdown',
-        projectPath: this.config.projectPath,
-        force: forceSyncToMarkdown,
-      });
->>>>>>> eacafbee
+      // TODO: Replace with mcp-shrimp-task-manager integration
+      const importResult = {
+        success: false,
+        message: 'todo-management-tool-v2 removed in memory-centric transformation',
+        tasks: [],
+        errors: [],
+      };
+
+      // TODO: Sync JSON data to markdown with force option
+      // await manageTodoV2({
+      //   operation: 'sync_to_markdown',
+      //   projectPath: this.config.projectPath,
+      //   force: forceSyncToMarkdown,
+      // });
+      this.logger.info(
+        'Sync to markdown functionality currently unavailable - todo-management-tool-v2 removed'
+      );
 
       return {
         content: [
           {
             type: 'text',
-<<<<<<< HEAD
-            text: `# ✅ Simple TODO Generated from ADRs
-=======
             text: `# ✅ JSON-First TODO Generated from ADRs
->>>>>>> eacafbee
-
-## 📋 Markdown TODO Generated
-✅ **TODO.md** - Simple markdown TODO file created/updated
+
+## 🏗️ JSON-First TODO System Active
+✅ **todo-data.json** - JSON-first TODO backend created/updated  
+✅ **TODO.md** - Markdown frontend ${forceSyncToMarkdown ? 'synchronized' : 'available for sync'}  
 
 ## Configuration Applied
 - **ADR Directory**: ${adrDirectory}
 - **Scope**: ${scope}
-- **Phase**: ${phase}
-- **ADR Linking**: ${linkAdrs ? 'Enabled' : 'Disabled'}
+- **TDD Phase**: ${phase}
+- **ADR Dependency Linking**: ${linkAdrs ? 'Enabled' : 'Disabled'}
 - **Rules Integration**: ${includeRules ? `Enabled (${ruleSource})` : 'Disabled'}
 - **Preserve Existing**: ${preserveExisting}
+- **Force Markdown Sync**: ${forceSyncToMarkdown ? 'Enabled' : 'Disabled'}
 - **Intent Linking**: ${intentId ? `Linked to ${intentId}` : 'None'}
-
-## Simple Architecture Benefits
-✅ **Basic TODO List**: Markdown-based task tracking
-✅ **ADR Integration**: Tasks generated from architectural decisions
-✅ **File-based**: No complex JSON backend required
-✅ **Version Control Friendly**: Simple markdown format
-
-## ADR Files Processed
-${adrMarkdownFiles.map(file => `- ${file}`).join('\n')}
-
-**Next Steps**: Edit TODO.md manually or integrate with external task management tools like mcp-shrimp-task-manager
+- **JSON Backup**: ${createJsonBackup ? 'Created' : 'Skipped'}
+
+## JSON-First Architecture Benefits
+✅ **Structured Data**: JSON backend ensures consistent LLM interactions
+✅ **Automatic Sync**: JSON-to-markdown conversion maintains TODO.md compatibility  
+✅ **Enhanced Metadata**: Full task lifecycle with dependencies, assignees, priorities
+✅ **Complete Integration**: Native support for scoring, git automation, and knowledge graph
+✅ **Backup Protection**: Automatic data preservation during updates
+✅ **No Manual Setup**: All cache files auto-generated, tests can immediately validate
+
+${importResult.message || 'No additional details available'}
+
+## Available Operations (use manage_todo_v2 tool)
+1. **View Tasks**: \`get_tasks\` operation with filtering and sorting
+2. **Update Status**: \`update_task\` operation with status, progress, notes
+3. **Bulk Updates**: \`bulk_update\` operation for multiple tasks
+4. **Analytics**: \`get_analytics\` operation for progress metrics
+5. **Sync Control**: \`sync_to_markdown\` and \`sync_knowledge_graph\` operations
 
 ## Validation & Progress Tracking
 - **Progress Check**: Use \`compare_adr_progress\` to validate implementation vs ADRs
 - **Git Integration**: Use \`smart_git_push\` for automatic task status updates
-
-<<<<<<< HEAD
-*TODO data is now managed in simple markdown format*`,
-=======
+- **Scoring**: Integrated with smart scoring for release readiness assessment
+
 ## TDD Workflow Integration
 - **Phase 1**: Mock test generation tasks created
 - **Phase 2**: Production implementation tasks linked to tests
@@ -4582,7 +4350,6 @@
 - **Validation**: Architectural rules integrated into task criteria
 
 *All TODO data is now managed in JSON format with automatic markdown sync*`,
->>>>>>> eacafbee
           },
         ],
       };
@@ -6148,7 +5915,7 @@
         const intent = await this.kgManager.getIntentById(intentId);
         if (intent && intent.currentStatus === 'executing') {
           // Simple heuristic: if tool is a "completion" type tool, mark intent as completed
-          const completionTools = ['smart_git_push', 'generate_deployment_guidance'];
+          const completionTools = ['smart_git_push', 'generate_deployment_guidance', 'smart_score'];
           if (completionTools.includes(toolName)) {
             await this.kgManager.updateIntentStatus(intentId, 'completed');
           }
@@ -6385,17 +6152,19 @@
     }
   }
 
-<<<<<<< HEAD
-=======
   private async manageTodoJson(args: any): Promise<any> {
     try {
-      const { manageTodoV2 } = await import('./tools/todo-management-tool-v2.js');
-      // Add projectPath to args if not provided
-      const argsWithPath = {
-        ...args,
+      // TODO: Legacy todo-management-tool-v2 removed in memory-centric transformation
+      // Use mcp-shrimp-task-manager for task management instead
+      this.logger.info('⚠️ todo-management-tool-v2 was removed in memory-centric transformation');
+
+      return {
+        success: false,
+        message:
+          'todo-management-tool-v2 removed in memory-centric transformation - use mcp-shrimp-task-manager instead',
+        operation: args.operation || 'unknown',
         projectPath: args.projectPath || this.config.projectPath,
       };
-      return await manageTodoV2(argsWithPath);
     } catch (error) {
       // If it's already a McpAdrError with good details, re-throw it as-is
       if (error instanceof Error && error.name === 'McpAdrError') {
@@ -6409,7 +6178,6 @@
     }
   }
 
->>>>>>> eacafbee
   private async generateDeploymentGuidance(args: any): Promise<any> {
     try {
       const { generateDeploymentGuidance } = await import('./tools/deployment-guidance-tool.js');
@@ -6460,8 +6228,6 @@
     }
   }
 
-<<<<<<< HEAD
-=======
   private async smartScore(_args: any): Promise<any> {
     // Smart score tool was removed - return deprecation message
     return {
@@ -6486,7 +6252,6 @@
     };
   }
 
->>>>>>> eacafbee
   private async mcpPlanning(args: any): Promise<any> {
     try {
       const { mcpPlanning } = await import('./tools/mcp-planning-tool.js');
@@ -6507,19 +6272,6 @@
       throw new McpAdrError(
         `Interactive ADR planning failed: ${error instanceof Error ? error.message : String(error)}`,
         'INTERACTIVE_ADR_PLANNING_ERROR'
-      );
-    }
-  }
-
-  private async memoryLoading(args: any): Promise<any> {
-    try {
-      const { MemoryLoadingTool } = await import('./tools/memory-loading-tool.js');
-      const memoryTool = new MemoryLoadingTool();
-      return await memoryTool.execute(args);
-    } catch (error) {
-      throw new McpAdrError(
-        `Memory loading failed: ${error instanceof Error ? error.message : String(error)}`,
-        'MEMORY_LOADING_ERROR'
       );
     }
   }
