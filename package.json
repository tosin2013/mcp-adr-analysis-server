--- conflicted
+++ resolved
@@ -50,11 +50,8 @@
     "@types/node": "^20.19.13",
     "husky": "^9.1.7",
     "jest": "^30.1.3",
-<<<<<<< HEAD
     "jest-junit": "^16.0.0",
-=======
     "lint-staged": "^16.1.6",
->>>>>>> 0a5ebf35
     "prettier": "^3.1.0",
     "ts-jest": "^29.4.1",
     "tsx": "^4.6.0",
