{
  "name": "mcp-adr-analysis-server",
  "version": "2.0.7",
  "description": "MCP server for analyzing Architectural Decision Records and project architecture",
  "main": "dist/src/index.js",
  "type": "module",
  "engines": {
    "node": ">=20.0.0",
    "npm": ">=9.0.0"
  },
  "scripts": {
    "build": "tsc && chmod +x dist/src/index.js",
    "dev": "tsx src/index.ts",
    "test": "echo 'Tests temporarily disabled due to security advisory - Jest dependencies contain malware'",
    "test:watch": "echo 'Tests temporarily disabled due to security advisory - Jest dependencies contain malware'",
    "test:coverage": "echo 'Tests temporarily disabled due to security advisory - Jest dependencies contain malware'",
    "test:advanced": "./scripts/test-advanced-prompting.sh",
    "test:unit": "./scripts/test-advanced-prompting.sh unit",
    "test:integration": "./scripts/test-advanced-prompting.sh integration",
    "test:performance": "./scripts/test-advanced-prompting.sh performance",
    "test:quality": "./scripts/test-advanced-prompting.sh quality",
    "lint": "npm run typecheck",
    "lint:fix": "npm run typecheck",
    "clean": "rm -rf dist coverage .mcp-adr-cache",
    "prepare": "test -d src && npm run build || echo 'Skipping build - no src directory (likely packaging)'",
    "prepublishOnly": "npm run build && npm run lint",
    "start": "node dist/src/index.js",
    "health": "node dist/src/index.js --test",
    "format": "prettier --write src/**/*.ts tests/**/*.ts",
    "format:check": "prettier --check src/**/*.ts tests/**/*.ts",
    "typecheck": "tsc --noEmit",
    "prebuild": "npm run clean",
    "test:package": "./scripts/test-npm-package.sh"
  },
  "dependencies": {
<<<<<<< HEAD
    "@modelcontextprotocol/sdk": "^1.17.5",
=======
    "@modelcontextprotocol/sdk": "1.17.5",
>>>>>>> bc40ebc7
    "fast-glob": "^3.3.2",
    "openai": "^5.8.2",
    "tslib": "^2.8.1",
    "zod": "^4.1.5"
  },
  "devDependencies": {
<<<<<<< HEAD
    "@babel/core": "^7.26.0",
    "@types/jest": "^30.0.0",
    "@types/node": "^24.3.1",
    "jest": "^30.1.3",
    "prettier": "^3.1.0",
    "ts-jest": "^29.4.1",
=======
    "@types/node": "^20.19.13",
    "prettier": "^3.1.0",
>>>>>>> bc40ebc7
    "tsx": "^4.6.0",
    "typescript": "^5.3.2"
  },
  "overrides": {
    "@babel/traverse": "^7.26.0",
    "debug": "^4.4.1"
  },
  "keywords": [
    "mcp",
    "architectural-decision-records",
    "adr",
    "architecture",
    "analysis",
    "typescript",
    "model-context-protocol"
  ],
  "author": "Tosin Akinosho <tosin@example.com>",
  "license": "MIT",
  "repository": {
    "type": "git",
    "url": "git+https://github.com/tosin2013/mcp-adr-analysis-server.git"
  },
  "bin": {
    "mcp-adr-analysis-server": "./dist/src/index.js"
  },
  "files": [
    "dist/",
    "README.md",
    "LICENSE"
  ],
  "publishConfig": {
    "access": "public"
  }
}<|MERGE_RESOLUTION|>--- conflicted
+++ resolved
@@ -33,28 +33,19 @@
     "test:package": "./scripts/test-npm-package.sh"
   },
   "dependencies": {
-<<<<<<< HEAD
-    "@modelcontextprotocol/sdk": "^1.17.5",
-=======
     "@modelcontextprotocol/sdk": "1.17.5",
->>>>>>> bc40ebc7
     "fast-glob": "^3.3.2",
     "openai": "^5.8.2",
     "tslib": "^2.8.1",
     "zod": "^4.1.5"
   },
   "devDependencies": {
-<<<<<<< HEAD
     "@babel/core": "^7.26.0",
     "@types/jest": "^30.0.0",
-    "@types/node": "^24.3.1",
+    "@types/node": "^20.19.13",
     "jest": "^30.1.3",
     "prettier": "^3.1.0",
     "ts-jest": "^29.4.1",
-=======
-    "@types/node": "^20.19.13",
-    "prettier": "^3.1.0",
->>>>>>> bc40ebc7
     "tsx": "^4.6.0",
     "typescript": "^5.3.2"
   },
